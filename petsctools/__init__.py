--- conflicted
+++ resolved
@@ -19,8 +19,8 @@
         InvalidPetscVersionException,
         init,
     )
-<<<<<<< HEAD
     from .options import (  # noqa: F401
+        get_commandline_options,
         OptionsManager,
         petscobj2str,
         attach_options,
@@ -29,7 +29,4 @@
         set_from_options,
         is_set_from_options,
         inserted_options,
-    )
-=======
-    from .options import OptionsManager, get_commandline_options  # noqa: F401
->>>>>>> 0ec9900e
+    )