--- conflicted
+++ resolved
@@ -2,12 +2,9 @@
 import functools
 import itertools
 import warnings
-
-<<<<<<< HEAD
-from petsctools.utils import PETSC4PY_INSTALLED
-from .exceptions import PetscToolsException, PetscToolsWarning
-=======
-from petsctools.exceptions import PetscToolsNotInitialisedException
+from petsctools.exceptions import (
+    PetscToolsException, PetscToolsWarning,
+    PetscToolsNotInitialisedException)
 
 
 _commandline_options = None
@@ -21,7 +18,6 @@
             "options have not been set"
         )
     return _commandline_options
->>>>>>> 0ec9900e
 
 
 def flatten_parameters(parameters, sep="_"):
@@ -92,106 +88,78 @@
     return new
 
 
-<<<<<<< HEAD
-if PETSC4PY_INSTALLED:
-    from petsc4py import PETSc
-=======
 class OptionsManager:
-    """Mixin class that helps with managing setting PETSc options.
->>>>>>> 0ec9900e
-
-    Parameters
-    ----------
-
-    parameters :
+    """Class that helps with managing setting petsc options.
+
+    Parameters
+    ----------
+
+    parameters: dict
         The dictionary of parameters to use.
-    options_prefix :
+    options_prefix: str
         The prefix to look up items in the global options database
-        (may be `None`, in which case only entries from ``parameters``
-        will be considered.  If no trailing underscore is provided,
-        one is appended.  Hence ``foo_`` and ``foo`` are treated
-        equivalently.  As an exception, if the prefix is the empty
-        string, no underscore is appended.
-
-    To use this, you must call its constructor to with the parameters
-    you want in the options database.
-
-<<<<<<< HEAD
-        """Class that helps with managing setting petsc options.
-
-        Parameters
-        ----------
-        parameters: dict
-            The dictionary of parameters to use.
-        options_prefix: str
-            The prefix to look up items in the global options database
-            (may be ``None``, in which case only entries from ``parameters``
-            will be considered.
-            If no trailing underscore is provided, one is appended. Hence
-            ``foo_`` and ``foo`` are treated equivalently. As an exception,
-            if the prefix is the empty string, no underscore is appended.
-
-        The recommended way to use the ``OptionsManager`` is by using the
-        ``attach_options``, ``set_from_options``, and ``inserted_options``
-        free functions. These functions ensure that each ``OptionsManager``
-        is associated to a single PETSc object.
-
-        For detail on the previous approach of using ``OptionsManager``
-        as a mixin class (where the user takes responsibility for ensuring
-        a association with a single PETSc object), see below.
-
-        To use the ``OptionsManager``:
-        1. Pass a PETSc object, a parameters dictionary, and optionally
-           an options prefix to ``attach_options``. This will create an
-           ``OptionsManager`` and set the prefix of the PETSc object,
-           but will not yet set it up.
-        2. Once the object is ready, pass it to ``set_from_options``,
-           which will insert the solver options into ``PETSc.Options``
-           and call ``obj.setFromOptions``.
-        3. The ``inserted_options`` context manager must be used when
-           calling methods on the PETSc object within which solver
-           options will be read, for example ``solve``.
-           This will insert the provided ``parameters`` into PETSc's
-           global options dictionary within the context manager, and
-           remove them afterwards. This ensures that the global options
-           dictionary will not grow uncontrollably if many ``OptionsManager``
-           instances are used.
-
-        .. code-block:: python3
-
-            ksp = PETSc.KSP().create(comm=comm)
-            ksp.setOperators(mat)
-
-            attach_options(ksp, parameters=parameters,
-                           options_prefix=prefix)
-
-            # ...
-
-            set_from_options(ksp)
-
-            # ...
-
-            with inserted_options(ksp):
-                ksp.solve(b, x)
-
-        To access the OptionsManager for a PETSc object directly, use
-        the ``get_options`` function:
-
-        .. code-block:: python3
-
-            N = get_options(ksp).getInt(prefix+"N")
-
-        Using ``OptionsManager`` as a mixin class:
-
-        To use this, you must call its constructor with the parameters
-        you want in the options database, and optionally a prefix to
-        extract options from the global database.
-
-        You then call :meth:`set_from_options`, passing the PETSc object
-        you'd like to call ``setFromOptions`` on.  Note that this will
-        actually only call ``setFromOptions`` the first time (so really
-        this parameters object is a once-per-PETSc-object thing).
-=======
+        (may be ``None``, in which case only entries from ``parameters``
+        will be considered.
+        If no trailing underscore is provided, one is appended. Hence
+        ``foo_`` and ``foo`` are treated equivalently. As an exception,
+        if the prefix is the empty string, no underscore is appended.
+
+    The recommended way to use the ``OptionsManager`` is by using the
+    ``attach_options``, ``set_from_options``, and ``inserted_options``
+    free functions. These functions ensure that each ``OptionsManager``
+    is associated to a single PETSc object.
+
+    For detail on the previous approach of using ``OptionsManager``
+    as a mixin class (where the user takes responsibility for ensuring
+    a association with a single PETSc object), see below.
+
+    To use the ``OptionsManager``:
+    1. Pass a PETSc object, a parameters dictionary, and optionally
+       an options prefix to ``attach_options``. This will create an
+       ``OptionsManager`` and set the prefix of the PETSc object,
+       but will not yet set it up.
+    2. Once the object is ready, pass it to ``set_from_options``,
+       which will insert the solver options into ``PETSc.Options``
+       and call ``obj.setFromOptions``.
+    3. The ``inserted_options`` context manager must be used when
+       calling methods on the PETSc object within which solver
+       options will be read, for example ``solve``.
+       This will insert the provided ``parameters`` into PETSc's
+       global options dictionary within the context manager, and
+       remove them afterwards. This ensures that the global options
+       dictionary will not grow indefinitely if many ``OptionsManager``
+       instances are used.
+
+    .. code-block:: python3
+
+        ksp = PETSc.KSP().create(comm=comm)
+        ksp.setOperators(mat)
+
+        attach_options(ksp, parameters=parameters,
+                       options_prefix=prefix)
+
+        # ...
+
+        set_from_options(ksp)
+
+        # ...
+
+        with inserted_options(ksp):
+            ksp.solve(b, x)
+
+    To access the OptionsManager for a PETSc object directly, use
+    the ``get_options`` function:
+
+    .. code-block:: python3
+
+        N = get_options(ksp).getInt(prefix+"N")
+
+    Using ``OptionsManager`` as a mixin class:
+
+    To use this, you must call its constructor with the parameters
+    you want in the options database, and optionally a prefix to
+    extract options from the global database.
+
     You then call :meth:`set_from_options`, passing the PETSc object
     you'd like to call ``setFromOptions`` on.  Note that this will
     actually only call ``setFromOptions`` the first time (so really
@@ -202,23 +170,16 @@
     is populated at the time of a ``SNESSolve`` or ``KSPSolve`` call.
     Do that using the :meth:`inserted_options` context manager.
 
+    If using as a mixin class, call the ``OptionsManager`` methods
+    directly:
+
     .. code-block:: python3
->>>>>>> 0ec9900e
+
+        self.set_from_options(self.snes)
 
        with self.inserted_options():
            self.snes.solve(...)
 
-<<<<<<< HEAD
-        If using as a mixin class, call the ``OptionsManager`` methods
-        directly:
-
-        .. code-block:: python3
-
-           self.set_from_options(self.snes)
-
-           with self.inserted_options():
-               self.snes.solve(...)
-=======
     This ensures that the options database has the relevant entries
     for the duration of the ``with`` block, before removing them
     afterwards.  This is a much more robust way of dealing with the
@@ -227,24 +188,19 @@
 
     This object can also be used only to manage insertion and deletion
     into the PETSc options database, by using the context manager.
-    """
->>>>>>> 0ec9900e
+
+    See Also
+    --------
+    attach_options
+    has_options
+    get_options
+    set_from_options
+    is_set_from_options
+    inserted_options
+    """
 
     count = itertools.count()
 
-<<<<<<< HEAD
-        This object can also be used only to manage insertion and deletion
-        into the PETSc options database, by using the context manager.
-
-        See Also
-        --------
-        attach_options
-        has_options
-        get_options
-        set_from_options
-        is_set_from_options
-        inserted_options
-=======
     def __init__(self, parameters, options_prefix):
         super().__init__()
         if parameters is None:
@@ -274,7 +230,7 @@
             # since that does not DTRT for flag options.
             for k, v in self.options_object.getAll().items():
                 if k.startswith(self.options_prefix):
-                    self.parameters[k[len(self.options_prefix) :]] = v
+                    self.parameters[k[len(self.options_prefix):]] = v
         self._setfromoptions = False
 
     def set_default_parameter(self, key, val):
@@ -285,265 +241,18 @@
 
         Ensures that the right thing happens cleaning up the options
         database.
->>>>>>> 0ec9900e
         """
         k = self.options_prefix + key
         if k not in self.options_object and key not in self.parameters:
             self.parameters[key] = val
             self.to_delete.add(key)
 
-<<<<<<< HEAD
-        def __init__(self, parameters, options_prefix):
-            super().__init__()
-            if parameters is None:
-                parameters = {}
-            else:
-                # Convert nested dicts
-                parameters = flatten_parameters(parameters)
-            if options_prefix is None:
-                self.options_prefix = "firedrake_%d_" % next(self.count)
-                self.parameters = parameters
-                self.to_delete = set(parameters)
-            else:
-                if len(options_prefix) and not options_prefix.endswith("_"):
-                    options_prefix += "_"
-                self.options_prefix = options_prefix
-                # Remove those options from the dict that were passed on
-                # the commandline.
-                self.parameters = {
-                    k: v
-                    for k, v in parameters.items()
-                    if options_prefix + k not in self.commandline_options
-                }
-                self.to_delete = set(self.parameters)
-                # Now update parameters from options, so that they're
-                # available to solver setup (for, e.g., matrix-free).
-                # Can't ask for the prefixed guy in the options object,
-                # since that does not DTRT for flag options.
-                for k, v in self.options_object.getAll().items():
-                    if k.startswith(self.options_prefix):
-                        self.parameters[k[len(self.options_prefix):]] = v
-            self._setfromoptions = False
-
-        def set_default_parameter(self, key, val):
-            """Set a default parameter value.
-
-            :arg key: The parameter name
-            :arg val: The parameter value.
-
-            Ensures that the right thing happens cleaning up the options
-            database.
-            """
-            k = self.options_prefix + key
-            if k not in self.options_object and key not in self.parameters:
-                self.parameters[key] = val
-                self.to_delete.add(key)
-
-        def set_from_options(self, petsc_obj):
-            """Set up petsc_obj from the options database.
-
-            :arg petsc_obj: The PETSc object to call setFromOptions on.
-
-            Raises PetscToolsWarning if this method has already been called.
-
-            Matt says: "Only ever call setFromOptions once".  This
-            function ensures we do so.
-            """
-            if not self._setfromoptions:
-                with self.inserted_options():
-                    petsc_obj.setOptionsPrefix(self.options_prefix)
-                    # Call setfromoptions inserting appropriate options into
-                    # the options database.
-                    petsc_obj.setFromOptions()
-                    self._setfromoptions = True
-            else:
-                raise PetscToolsWarning(
-                    "setFromOptions has already been called.")
-
-        @contextlib.contextmanager
-        def inserted_options(self):
-            """Context manager inside which the petsc options database
-            contains the parameters from this object."""
-            try:
-                for k, v in self.parameters.items():
-                    self.options_object[self.options_prefix + k] = v
-                yield
-            finally:
-                for k in self.to_delete:
-                    del self.options_object[self.options_prefix + k]
-
-    def petscobj2str(obj):
-        """Return a string with a PETSc object type and prefix.
-
-        Parameters
-        ----------
-        obj : petsc4py.PETSc.Object
-            The object to stringify.
-
-        Returns
-        -------
-        name : str
-            The stringified name of the object
-        """
-        return f"{type(obj).__name__} ({obj.getOptionsPrefix()})"
-
-    def attach_options(obj, parameters=None,
-                       options_prefix=None):
-        """Set up an OptionsManager and attach it to a PETSc Object.
-
-        Parameters
-        ----------
-        obj : petsc4py.PETSc.Object
-            The object to attach an OptionsManager to.
-        parameters : Optional[dict]
-            The dictionary of parameters to use.
-        options_prefix: Optional[str]
-            The options prefix to use for this object.
-            See the OptionsManager documentation for more detail.
-
-        Returns
-        -------
-        obj : petsc4py.PETSc.Object
-            The original object.
-
-        See Also
-        --------
-        OptionsManager
-        """
-        if has_options(obj):
-            raise PetscToolsException(
-                "An OptionsManager has already been"
-                f"  attached to {petscobj2str(obj)}")
-
-        options = OptionsManager(
-            parameters=parameters,
-            options_prefix=options_prefix)
-        obj.setAttr("options", options)
-        return obj
-
-    def has_options(obj):
-        """Return whether this PETSc object has an OptionsManager attached.
-
-        Parameters
-        ----------
-        obj : petsc4py.PETSc.Object
-            The object which may have an OptionsManager.
-
-        Returns
-        -------
-        object_has_options : bool
-            Whether the object has an OptionsManager.
-
-        See Also
-        --------
-        OptionsManager
-        """
-        return (
-            "options" in obj.getDict()
-            and isinstance(obj.getAttr("options"), OptionsManager)
-        )
-
-    def get_options(obj):
-        """Return the OptionsManager attached to this PETSc object.
-
-        Parameters
-        ----------
-        obj : petsc4py.PETSc.Object
-            The object to get the OptionsManager from.
-
-        Returns
-        -------
-        options : OptionsManager
-            The OptionsManager attached to the object.
-
-        Raises
-        ------
-        PetscToolsException
-            If the object does not have an OptionsManager.
-
-        See Also
-        --------
-        OptionsManager
-        """
-        if not has_options(obj):
-            raise PetscToolsException(
-                "No OptionsManager attached to {petscobj2str(obj)}")
-        return obj.getAttr("options")
-
-    def set_from_options(obj):
-        """Set up a PETSc object from the options in its OptionsManager.
-
-        Parameters
-        ----------
-        obj : petsc4py.PETSc.Object
-            The PETSc object to call setFromOptions on.
-
-        Returns
-        -------
-        obj : petsc4py.PETSc.Object
-            The original object.
-
-        Raises
-        ------
-        PetscToolsException
-            If the object does not have an OptionsManager.
-        PetscToolsWarning
-            If set_from_options has already been called for this object.
-
-        See Also
-        --------
-        OptionsManager
-        OptionsManager.set_from_options
-        """
-        if is_set_from_options(obj):
-            raise PetscToolsWarning(
-                "setFromOptions has already been"
-                f" called for {petscobj2str(obj)}")
-        get_options(obj).set_from_options(obj)
-        return obj
-
-    def is_set_from_options(obj):
-        """
-        Return whether this PETSc object has been set by the OptionsManager.
-
-        Parameters
-        ----------
-        obj : petsc4py.PETSc.Object
-            The object which may have been set from options.
-
-        Returns
-        -------
-        object_is_set_from_options : bool
-            Whether the object has previously been set from options.
-
-        Raises
-        ------
-        PetscToolsException
-            If the object does not have an OptionsManager.
-
-        See Also
-        --------
-        OptionsManager
-        """
-        return get_options(obj)._setfromoptions
-
-    @contextlib.contextmanager
-    def inserted_options(obj):
-        """Context manager inside which the PETSc options database
-        contains the parameters from this object's OptionsManager.
-
-        See Also
-        --------
-        OptionsManager
-        OptionsManager.inserted_options
-        """
-        with get_options(obj).inserted_options():
-            yield
-=======
     def set_from_options(self, petsc_obj):
         """Set up petsc_obj from the options database.
 
         :arg petsc_obj: The PETSc object to call setFromOptions on.
+
+        Raises PetscToolsWarning if this method has already been called.
 
         Matt says: "Only ever call setFromOptions once".  This
         function ensures we do so.
@@ -555,6 +264,9 @@
                 # the options database.
                 petsc_obj.setFromOptions()
                 self._setfromoptions = True
+        else:
+            raise PetscToolsWarning(
+                "setFromOptions has already been called")
 
     @contextlib.contextmanager
     def inserted_options(self):
@@ -571,6 +283,179 @@
     @functools.cached_property
     def options_object(self):
         from petsc4py import PETSc
-
         return PETSc.Options()
->>>>>>> 0ec9900e
+
+
+def petscobj2str(obj):
+    """Return a string with a PETSc object type and prefix.
+
+    Parameters
+    ----------
+    obj : petsc4py.PETSc.Object
+        The object to stringify.
+
+    Returns
+    -------
+    name : str
+        The stringified name of the object
+    """
+    return f"{type(obj).__name__} ({obj.getOptionsPrefix()})"
+
+
+def attach_options(obj, parameters=None,
+                   options_prefix=None):
+    """Set up an OptionsManager and attach it to a PETSc Object.
+
+    Parameters
+    ----------
+    obj : petsc4py.PETSc.Object
+        The object to attach an OptionsManager to.
+    parameters : Optional[dict]
+        The dictionary of parameters to use.
+    options_prefix: Optional[str]
+        The options prefix to use for this object.
+        See the OptionsManager documentation for more detail.
+
+    Returns
+    -------
+    obj : petsc4py.PETSc.Object
+        The original object.
+
+    See Also
+    --------
+    OptionsManager
+    """
+    if has_options(obj):
+        raise PetscToolsException(
+            "An OptionsManager has already been"
+            f"  attached to {petscobj2str(obj)}")
+
+    options = OptionsManager(
+        parameters=parameters,
+        options_prefix=options_prefix)
+    obj.setAttr("options", options)
+    return obj
+
+
+def has_options(obj):
+    """Return whether this PETSc object has an OptionsManager attached.
+
+    Parameters
+    ----------
+    obj : petsc4py.PETSc.Object
+        The object which may have an OptionsManager.
+
+    Returns
+    -------
+    object_has_options : bool
+        Whether the object has an OptionsManager.
+
+    See Also
+    --------
+    OptionsManager
+    """
+    return (
+        "options" in obj.getDict()
+        and isinstance(obj.getAttr("options"), OptionsManager)
+    )
+
+
+def get_options(obj):
+    """Return the OptionsManager attached to this PETSc object.
+
+    Parameters
+    ----------
+    obj : petsc4py.PETSc.Object
+        The object to get the OptionsManager from.
+
+    Returns
+    -------
+    options : OptionsManager
+        The OptionsManager attached to the object.
+
+    Raises
+    ------
+    PetscToolsException
+        If the object does not have an OptionsManager.
+
+    See Also
+    --------
+    OptionsManager
+    """
+    if not has_options(obj):
+        raise PetscToolsException(
+            "No OptionsManager attached to {petscobj2str(obj)}")
+    return obj.getAttr("options")
+
+
+def set_from_options(obj):
+    """Set up a PETSc object from the options in its OptionsManager.
+
+    Parameters
+    ----------
+    obj : petsc4py.PETSc.Object
+        The PETSc object to call setFromOptions on.
+
+    Returns
+    -------
+    obj : petsc4py.PETSc.Object
+        The original object.
+
+    Raises
+    ------
+    PetscToolsException
+        If the object does not have an OptionsManager.
+    PetscToolsWarning
+        If set_from_options has already been called for this object.
+
+    See Also
+    --------
+    OptionsManager
+    OptionsManager.set_from_options
+    """
+    if is_set_from_options(obj):
+        raise PetscToolsWarning(
+            "setFromOptions has already been"
+            f" called for {petscobj2str(obj)}")
+    get_options(obj).set_from_options(obj)
+    return obj
+
+
+def is_set_from_options(obj):
+    """
+    Return whether this PETSc object has been set by the OptionsManager.
+
+    Parameters
+    ----------
+    obj : petsc4py.PETSc.Object
+        The object which may have been set from options.
+
+    Returns
+    -------
+    object_is_set_from_options : bool
+        Whether the object has previously been set from options.
+
+    Raises
+    ------
+    PetscToolsException
+        If the object does not have an OptionsManager.
+
+    See Also
+    --------
+    OptionsManager
+    """
+    return get_options(obj)._setfromoptions
+
+
+@contextlib.contextmanager
+def inserted_options(obj):
+    """Context manager inside which the PETSc options database
+    contains the parameters from this object's OptionsManager.
+
+    See Also
+    --------
+    OptionsManager
+    OptionsManager.inserted_options
+    """
+    with get_options(obj).inserted_options():
+        yield